--- conflicted
+++ resolved
@@ -1,4 +1,3 @@
-<<<<<<< HEAD
 """
 Simulation Framework for the stochastic dynamics of a simple gene regulatory network 
 
@@ -68,15 +67,9 @@
 except ImportError as e:
     logger.error(f"Failed to import required libraries: {e}")
     raise
-=======
-# cli arg parsing
-from argparse import ArgumentParser
->>>>>>> 7d09bf5c
-
-
-
+
+    
 class State_Machine:
-<<<<<<< HEAD
     """
     Represents the state machine that drives the simulation.
 
@@ -109,14 +102,6 @@
     """
         
     def __init__(self, innit_state_path: str = None, state=None, dt: int = 1) -> None:
-=======
-    def __init__(
-        self,
-        innit_state_path: str = None,
-        state=None,
-        dt: int = 1,
-    ):
->>>>>>> 7d09bf5c
         """
         Initializes a state machine for simulation.
 
@@ -767,7 +752,6 @@
         c: float = None,
     ) -> None:
         """
-<<<<<<< HEAD
         Initializes a molecule object with its attributes.
 
         Parameters
@@ -788,26 +772,6 @@
             Half-maximal activation constant
         c: float
             Hill coefficient for fixing steepness of the activation curve. Default value is 1 for linear activation
-=======
-        A molecule object in a cell.
-
-        Parameters:
-            transcription_rate: float
-                The rate at which the molecule is transcribed
-            translation_rate: float
-                The rate at which the molecule is translated
-            decay_rate: float
-                The rate at which the molecule decays
-            transcription_rate: float
-                The rate at which the molecule is created
-            transcription_rate_constant: bool
-                If True, the transcription_rate value is constant
-            k: float
-                Half-maximal activation constant
-            c: float
-                Hill coefficient for fixing steepness of the activation curve.
-                Default value is 1 for linear activation
->>>>>>> 7d09bf5c
         """
         super().__init__(name, count)
         self.translation_rate = translation_rate
@@ -820,7 +784,6 @@
 
     def creation_rate(self, q: int, k: float, c: float) -> float:
         """
-<<<<<<< HEAD
         Calculate the rate of molecule creation using a generalized Hill function.
 
         This method computes the creation rate of a molecule based on the number of molecules (`q`), the half-maximal activation constant (`k`), and the steepness 
@@ -841,23 +804,6 @@
         -------
         float: 
             The new creation rate of the molecule
-=======
-        General version of the rate equation for the creation of a molecule
-        from nothing.
-        $\new_transcription_rate(Q) = \transcription_rate \frac{q}{q+K}$
-
-        Parameters:
-            q: int
-                The number of TF molecules
-            k: float
-                Half-maximal activation constant
-            c: float
-                Hill coefficient for fixing steepness of the activation curve.
-                Default value is 1 for linear activation
-
-        Returns:
-            float: The new creation rate of the molecule
->>>>>>> 7d09bf5c
         """
         c = c or 1
         transcription_rate = self.transcription_rate * (q**c) / (k**c + q**c)
@@ -1038,7 +984,6 @@
 
 def construct_path(path: str = None, fname: str = None) -> str:
     """
-<<<<<<< HEAD
     Constructs a file path for suimulation states.
     If the path is not provided, the current working directory is used.
 
@@ -1058,13 +1003,6 @@
     ------
     ValueError
         If the constructed file path does not have a ".yaml" extension.
-=======
-    Construct the path to the file. If the path is not provided, the current
-    working directory is used.
-
-    Parameters:
-
->>>>>>> 7d09bf5c
     """
     path = path or Path.cwd()
     fname = fname or "init_state.yaml"
@@ -1123,15 +1061,10 @@
         Path to the folder where the simulation's
         output files (.npy and .png) will be saved.
 
-<<<<<<< HEAD
     Returns
     ------
     dict:
         A dictionary containing parsed arguments with argument names as keys and user-provided values.
-=======
-    :return: dict - A dictionary containing parsed arguments with argument
-        names as keys and user-provided values.
->>>>>>> 7d09bf5c
     """
     # defining program description
     description = "run gillespie simulation"
@@ -1194,24 +1127,12 @@
 
 def main() -> None:
     """
-<<<<<<< HEAD
     Coordinates the execution of the simulation based on user input in command-line.
 
     This function performs the following:
     - Parses arguments using `get_args_dict`.
     - Initializes the initial state using the `State` and `State_Machine` classes.
     - Runs the simulation with Args for the number of trajectories and steps.
-=======
-    Coordinates the execution of the simulation based on command-line
-    arguments.
-
-    This function performs the following:
-    - Parses arguments using `get_args_dict`.
-    - Initializes the initial state using the
-        `State` and `State_Machine` classes.
-    - Runs the simulation with parameters for
-        the number of trajectories and steps.
->>>>>>> 7d09bf5c
     - Plots and saves the simulation results if an output folder is specified.
 
     Workflow
