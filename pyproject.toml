[build-system]
requires = ["setuptools>=42", "wheel"]
build-backend = "setuptools.build_meta"

[project]
name = "GillespieSimulation"
version = "0.1.0"
description = "A package for simulating stochastic chemical reactions using the Gillespie algorithm."
readme = "README.md"
requires-python = ">=3.10"
license = {text = "MIT"}
authors = [
    {name = "Sergej Maul", email = "maulser@gmail.com"},
    {name = "Angelo Angonezi", email = "angelo.angonezi@unibas.ch"},
    {name = "Aurèle Lesslauer", email = "aurele.lesslauer@unibas.ch"},
<<<<<<< HEAD
    {name = "Deniz Kaymak", email = "deniz.kaymak@unibas.ch"},
=======
    {name = "Deniz Kaymak", email = "d.kaymak_6@hotmail.de"},
>>>>>>> 51ab48c5
    {name = "Noa Bar Zohar", email = "noa.barzohar@unibas.ch"}
]
dependencies = [
    "contourpy>=1.3.0",
    "cycler>=0.12.1",
    "fonttools>=4.54.1",
    "kiwisolver>=1.4.7",
    "llvmlite>=0.43.0",
    "matplotlib>=3.9.2",
    "numba>=0.60.0",
    "numpy>=2.0.2",
    "pillow>=11.0.0",
    "pyparsing>=3.2.0",
    "pywin32>=307",
    "PyYAML>=6.0.2",
    "tqdm>=4.66.6"
]

[project.optional-dependencies]
dev = [
    "pytest",
    "coverage",
    "flake8",
    "flake8-docstrings",
    "mypy",
    "pylint"
]

[tool.setuptools.packages.find]
where = ["."]<|MERGE_RESOLUTION|>--- conflicted
+++ resolved
@@ -13,11 +13,7 @@
     {name = "Sergej Maul", email = "maulser@gmail.com"},
     {name = "Angelo Angonezi", email = "angelo.angonezi@unibas.ch"},
     {name = "Aurèle Lesslauer", email = "aurele.lesslauer@unibas.ch"},
-<<<<<<< HEAD
-    {name = "Deniz Kaymak", email = "deniz.kaymak@unibas.ch"},
-=======
     {name = "Deniz Kaymak", email = "d.kaymak_6@hotmail.de"},
->>>>>>> 51ab48c5
     {name = "Noa Bar Zohar", email = "noa.barzohar@unibas.ch"}
 ]
 dependencies = [
