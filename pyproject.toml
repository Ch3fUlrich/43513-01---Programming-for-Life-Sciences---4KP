--- conflicted
+++ resolved
@@ -11,17 +11,10 @@
 license = {text = "MIT"}
 authors = [
     {name = "Sergej Maul", email = "maulser@gmail.com"},
-<<<<<<< HEAD
     {name = "Angelo Angonezi", email = "angelo.angonezi@unibas.ch"},
-    {name = "Aurèl Leslauer", email = "aurele.lesslauer@unibas.ch"},
+    {name = "Aurèle Lesslauer", email = "aurele.lesslauer@unibas.ch"},
     {name = "Deniz Kaymak", email = "deniz.kaymak@unibas.ch"},
     {name = "Noa Bar Zohar", email = "noa.barzohar@unibas.ch"}
-=======
-    {name = "Angelo Angonezi", email = "--"},
-    {name = "Aurèle Lesslauer", email = "--"},
-    {name = "Deniz Kaymak", email = "--"},
-    {name = "Noa Bar Zohar", email = "--"}
->>>>>>> 3f9f896b
 ]
 dependencies = [
     "contourpy>=1.3.0",
